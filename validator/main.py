import os
import json
import os
from typing import Any, Callable, Dict, List, Optional, Tuple, Union

from dotenv import load_dotenv
from guardrails.validator_base import (
    FailResult,
    PassResult,
    ValidationResult,
    Validator,
    register_validator,
)
<<<<<<< HEAD
from guardrails.stores.context import get_call_kwarg
=======
from openai import OpenAI
>>>>>>> 3096256a
from tenacity import retry, stop_after_attempt, wait_random_exponential
from transformers import pipeline


@register_validator(name="tryolabs/restricttotopic", data_type="string")
class RestrictToTopic(Validator):
    """Checks if text's main topic is specified within a list of valid topics
    and ensures that the text is not about any of the invalid topics.

    This validator accepts at least one valid topic and an optional list of
    invalid topics.

    Default behavior first runs a Zero-Shot model, and then falls back to
    ask OpenAI's `gpt-3.5-turbo` if the Zero-Shot model is not confident
    in the topic classification (score < 0.5).

    In our experiments this LLM fallback increases accuracy by 15% but also
    increases latency (more than doubles the latency in the worst case).

    Both the Zero-Shot classification and the GPT classification may be toggled.

    **Key Properties**

    | Property                      | Description                              |
    | ----------------------------- | ---------------------------------------- |
    | Name for `format` attribute   | `tryolabs/restricttotopic`               |
    | Supported data types          | `string`                                 |
    | Programmatic fix              | Removes lines with off-topic information |

    Args:
        valid_topics (List[str]): topics that the text should be about
            (one or many).
        invalid_topics (List[str], Optional, defaults to []): topics that the
            text cannot be about.
        device (Optional[Union[str, int]], Optional, defaults to -1): Device ordinal for
            CPU/GPU supports for Zero-Shot classifier. Setting this to -1 will leverage
            CPU, a positive will run the Zero-Shot model on the associated CUDA
            device id.
        model (str, Optional, defaults to 'facebook/bart-large-mnli'): The
            Zero-Shot model that will be used to classify the topic. See a
            list of all models here:
            https://huggingface.co/models?pipeline_tag=zero-shot-classification
        llm_callable (Union[str, Callable, None], Optional, defaults to
            'gpt-4o'): Either the name of the OpenAI model, or a callable
            that takes a prompt and returns a response.
        disable_classifier (bool, Optional, defaults to False): controls whether
            to use the Zero-Shot model. At least one of disable_classifier and
            disable_llm must be False.
        classifier_api_endpoint (str, Optional, defaults to None): An API endpoint
            to recieve post requests that will be used when provided. If not provided, a
            local model will be initialized.
        disable_llm (bool, Optional, defaults to False): controls whether to use
            the LLM fallback. At least one of disable_classifier and
            disable_llm must be False.
        zero_shot_threshold (float, Optional, defaults to 0.5): The threshold used to
            determine whether to accept a topic from the Zero-Shot model. Must be
            a number between 0 and 1.
        llm_threshold (int, Optional, defaults to 3): The threshold used to determine
        if a topic exists based on the provided llm api. Must be between 0 and 5.
    """

    def __init__(
        self,
        valid_topics: List[str],
        invalid_topics: Optional[List[str]] = [],
        device: Optional[Union[str, int]] = -1,
        model: Optional[str] = "facebook/bart-large-mnli",
        llm_callable: Union[str, Callable, None] = None,
        disable_classifier: Optional[bool] = False,
        classifier_api_endpoint: Optional[str] = None,
        disable_llm: Optional[bool] = False,
        on_fail: Optional[Callable[..., Any]] = None,
        zero_shot_threshold: Optional[float] = 0.5,
        llm_threshold: Optional[int] = 3,
    ):
        super().__init__(
            valid_topics=valid_topics,
            invalid_topics=invalid_topics,
            device=device,
            model=model,
            disable_classifier=disable_classifier,
            classifier_api_endpoint=classifier_api_endpoint,
            disable_llm=disable_llm,
            llm_callable=llm_callable,
            on_fail=on_fail,
            zero_shot_threshold=zero_shot_threshold,
            llm_threshold=llm_threshold,
        )
        self._valid_topics = valid_topics

        if invalid_topics is None:
            self._invalid_topics = []
        else:
            self._invalid_topics = invalid_topics

        self._device = (
            str(device).lower()
            if str(device).lower() in ["cpu", "mps"]
            else int(device)
        )
        self._model = model
        self._disable_classifier = disable_classifier
        self._disable_llm = disable_llm
        self._classifier_api_endpoint = classifier_api_endpoint

        self._zero_shot_threshold = zero_shot_threshold
        if self._zero_shot_threshold < 0 or self._zero_shot_threshold > 1:
            raise ValueError("zero_shot_threshold must be a number between 0 and 1")

        self._llm_threshold = llm_threshold
        if self._llm_threshold < 0 or self._llm_threshold > 5:
            raise ValueError("llm_threshold must be a number between 0 and 5")
        self.set_callable(llm_callable)

        if self._classifier_api_endpoint is None:
            self._classifier = pipeline(
                "zero-shot-classification",
                model=self._model,
                device=self._device,
                hypothesis_template="This example has to do with topic {}.",
                multi_label=True,
            )
        else:
            # TODO api endpoint
            ...

    def get_topics_ensemble(self, text: str, candidate_topics: List[str]) -> List[str]:
        """Finds the topics in the input text based on if it is determined by the zero
        shot model or the llm.

        Args:
            text (str): The input text to find categories from
            candidate_topics (List[str]): The topics to search for in the input text

        Returns:
            List[str]: The found topics
        """
        # Find topics based on zero shot model
        zero_shot_topics = self.get_topics_zero_shot(text, candidate_topics)

        # Find topics based on llm
        llm_topics = self.get_topics_llm(text, candidate_topics)

<<<<<<< HEAD
    def get_client_args(self) -> Tuple[Optional[str], Optional[str]]:
        api_key = get_call_kwarg("api_key") or os.environ.get("OPENAI_API_KEY")
        api_base = get_call_kwarg("api_base") or os.environ.get("OPENAI_API_BASE")
=======
        return list(set(zero_shot_topics + llm_topics))

    def get_topics_llm(self, text: str, candidate_topics: List[str]) -> List[str]:
        """Returns a list of the topics identified in the given text using an LLM
        callable
>>>>>>> 3096256a

        Args:
            text (str): The input text to classify topics.
            candidate_topics (List[str]): The topics to identify if present in the text.

        Returns:
            List[str]: The topics found in the input text.
        """
        llm_topics = self.call_llm(text, candidate_topics)
        found_topics = []
        for llm_topic in llm_topics:
            if llm_topic in candidate_topics:
                found_topics.append(llm_topic)
        return found_topics

    def get_client_args(self) -> str:
        """Returns neccessary data for api calls.

        Returns:
            str: api key
        """

        load_dotenv()
        api_key = os.getenv("OPENAI_API_KEY")
        if not api_key:
            kwargs = {}
            context_copy = contextvars.copy_context()
            for key, context_var in context_copy.items():
                if key.name == "kwargs" and isinstance(kwargs, dict):
                    kwargs = context_var
                    break

            api_key = kwargs.get("api_key")

        return api_key

    @retry(
        wait=wait_random_exponential(min=1, max=60),
        stop=stop_after_attempt(5),
        reraise=True,
    )
    def call_llm(self, text: str, topics: List[str]) -> str:
        """Call the LLM with the given prompt.

        Expects a function that takes a string and returns a string.
        Args:
            text (str): The input text to classify using the LLM.
            topics (List[str]): The list of candidate topics.
        Returns:
            response (str): String representing the LLM response.
        """
        return self._llm_callable(text, topics)

    def set_callable(self, llm_callable: Union[str, Callable, None]) -> None:
        """Set the LLM callable.

        Args:
            llm_callable: Either the name of the OpenAI model, or a callable that takes
                a prompt and returns a response.
        """

        if llm_callable is None:
            llm_callable = "gpt-4o"

        if isinstance(llm_callable, str):
            if llm_callable not in ["gpt-3.5-turbo", "gpt-4", "gpt-4o"]:
                raise ValueError(
                    "llm_callable must be one of 'gpt-3.5-turbo', 'gpt-4', or 'gpt-4o'"
                    "If you want to use a custom LLM, please provide a callable."
                    "Check out ProvenanceV1 documentation for an example."
                )

            def openai_callable(text: str, topics: List[str]) -> str:
                api_key = self.get_client_args()
                client = OpenAI(api_key=api_key)
                response = client.chat.completions.create(
                    model=llm_callable,
                    response_format={"type": "json_object"},
                    messages=[
                        {
                            "role": "user",
                            "content": f"""
                                Given a text and a list of topics, return a valid json list of which topics are present in the text. If none, just return an empty list.

                                Output Format:
                                -------------
                                "topics_present": []

                                Text:
                                ----
                                "{text}"

                                Topics: 
                                ------
                                {topics}

                                Result:
                                ------ """,
                        },
                    ],
                )
                return json.loads(response.choices[0].message.content)["topics_present"]

            self._llm_callable = openai_callable
        elif isinstance(llm_callable, Callable):
            self._llm_callable = llm_callable
        else:
            raise ValueError("llm_callable must be a string or a Callable")

    def get_topics_zero_shot(self, text: str, candidate_topics: List[str]) -> List[str]:
        """Gets the topics found through the zero shot classifier

        Args:
            text (str): The text to classify
            candidate_topics (List[str]): The potential topics to look for

        Returns:
            List[str]: The resulting topics found that meet the given threshold
        """
        result = self._classifier(text, candidate_topics)
        topics = result["labels"]
        scores = result["scores"]
        found_topics = []
        for topic, score in zip(topics, scores):
            if score > self._zero_shot_threshold:
                found_topics.append(topic)
        return found_topics

    def validate(
        self, value: str, metadata: Optional[Dict[str, Any]] = {}
    ) -> ValidationResult:
        """Validates that a string contains at least one valid topic and no invalid topics.

        Args:
            value (str): The given string to classify
            metadata (Optional[Dict[str, Any]], optional): _description_. Defaults to {}.

        Raises:
            ValueError: If a topic is invalid and valid
            ValueError: If no valid topics are set
            ValueError: If there is no llm or zero shot classifier set

        Returns:
            ValidationResult: PassResult if a topic is restricted and valid,
            FailResult otherwise
        """
        valid_topics = set(self._valid_topics)
        invalid_topics = set(self._invalid_topics)
        all_topics = list(set(valid_topics) | set(invalid_topics))

        # throw if valid and invalid topics are empty
        if not valid_topics:
            raise ValueError(
                "`valid_topics` must be set and contain at least one topic."
            )

        # throw if valid and invalid topics are not disjoint
        if bool(valid_topics.intersection(invalid_topics)):
            raise ValueError("A topic cannot be valid and invalid at the same time.")

        # Ensemble method
        if not self._disable_classifier and not self._disable_llm:
            found_topics = self.get_topics_ensemble(value, all_topics)
        # LLM Classifier Only
        elif self._disable_classifier and not self._disable_llm:
            found_topics = self.get_topics_llm(value, all_topics)
        # Zero Shot Classifier Only
        elif not self._disable_classifier and self._disable_llm:
            found_topics = self.get_topics_zero_shot(value, all_topics)
        else:
            raise ValueError("Either classifier or llm must be enabled.")

        # Determine if valid or invalid topics were found
        invalid_topics_found = []
        valid_topics_found = []
        for topic in found_topics:
            if topic in self._valid_topics:
                valid_topics_found.append(topic)
            elif topic in self._invalid_topics:
                invalid_topics_found.append(topic)

        # Require at least one valid topic and no invalid topics
        if invalid_topics_found:
            return FailResult(
                error_message=f"Invalid topics found: {invalid_topics_found}"
            )
        if not valid_topics_found:
            return FailResult(error_message="No valid topic was found.")

        return PassResult()<|MERGE_RESOLUTION|>--- conflicted
+++ resolved
@@ -1,6 +1,5 @@
 import os
 import json
-import os
 from typing import Any, Callable, Dict, List, Optional, Tuple, Union
 
 from dotenv import load_dotenv
@@ -11,11 +10,8 @@
     Validator,
     register_validator,
 )
-<<<<<<< HEAD
 from guardrails.stores.context import get_call_kwarg
-=======
 from openai import OpenAI
->>>>>>> 3096256a
 from tenacity import retry, stop_after_attempt, wait_random_exponential
 from transformers import pipeline
 
@@ -159,17 +155,11 @@
         # Find topics based on llm
         llm_topics = self.get_topics_llm(text, candidate_topics)
 
-<<<<<<< HEAD
-    def get_client_args(self) -> Tuple[Optional[str], Optional[str]]:
-        api_key = get_call_kwarg("api_key") or os.environ.get("OPENAI_API_KEY")
-        api_base = get_call_kwarg("api_base") or os.environ.get("OPENAI_API_BASE")
-=======
         return list(set(zero_shot_topics + llm_topics))
 
     def get_topics_llm(self, text: str, candidate_topics: List[str]) -> List[str]:
         """Returns a list of the topics identified in the given text using an LLM
         callable
->>>>>>> 3096256a
 
         Args:
             text (str): The input text to classify topics.
@@ -185,7 +175,7 @@
                 found_topics.append(llm_topic)
         return found_topics
 
-    def get_client_args(self) -> str:
+    def get_client_args(self) -> Tuple[Optional[str], Optional[str]]:
         """Returns neccessary data for api calls.
 
         Returns:
@@ -193,18 +183,11 @@
         """
 
         load_dotenv()
-        api_key = os.getenv("OPENAI_API_KEY")
-        if not api_key:
-            kwargs = {}
-            context_copy = contextvars.copy_context()
-            for key, context_var in context_copy.items():
-                if key.name == "kwargs" and isinstance(kwargs, dict):
-                    kwargs = context_var
-                    break
-
-            api_key = kwargs.get("api_key")
-
-        return api_key
+            
+        api_key = get_call_kwarg("api_key") or os.environ.get("OPENAI_API_KEY")
+        api_base = get_call_kwarg("api_base") or os.environ.get("OPENAI_API_BASE")
+
+        return (api_key, api_base)
 
     @retry(
         wait=wait_random_exponential(min=1, max=60),
@@ -243,8 +226,8 @@
                 )
 
             def openai_callable(text: str, topics: List[str]) -> str:
-                api_key = self.get_client_args()
-                client = OpenAI(api_key=api_key)
+                api_key, api_base = self.get_client_args()
+                client = OpenAI(api_key=api_key, base_url=api_base)
                 response = client.chat.completions.create(
                     model=llm_callable,
                     response_format={"type": "json_object"},
