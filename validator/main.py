--- conflicted
+++ resolved
@@ -362,9 +362,6 @@
     def _inference_local(self, model_input: Any) -> Any:
         """Local inference method for the restrict-to-topic validator."""
         text = model_input["text"]
-<<<<<<< HEAD
-        candidate_topics = list(model_input["valid_topics"]) + list(model_input["invalid_topics"])
-=======
 
         valid_topics = model_input["valid_topics"]
         invalid_topics = model_input["invalid_topics"]
@@ -381,7 +378,6 @@
         elif isinstance(invalid_topics, set):
             invalid_topics = list(invalid_topics)
         candidate_topics = valid_topics + invalid_topics
->>>>>>> 6a815fc0
 
         result = self._classifier(text, candidate_topics)
         topics = result["labels"]
